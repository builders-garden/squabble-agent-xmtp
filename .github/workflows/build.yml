name: Build

on: [pull_request]

jobs:
  build:
    runs-on: ubuntu-latest
    steps:
      - uses: actions/checkout@v4
      - uses: actions/setup-node@v4
        with:
          node-version-file: ".node-version"
          cache: "yarn"
        env:
          SKIP_YARN_COREPACK_CHECK: "1"
      - name: Enable corepack
        run: corepack enable
      - name: Install dependencies
        run: yarn
      - name: Build
        run: yarn build
      - name: Check code format
        run: yarn format
      - name: Check types
        run: yarn typecheck

  test:
    runs-on: ubuntu-latest
    steps:
      - uses: actions/checkout@v4
      - uses: actions/setup-node@v4
        with:
          node-version-file: ".node-version"
          cache: "yarn"
        env:
          SKIP_YARN_COREPACK_CHECK: "1"
      - name: Enable corepack
        run: corepack enable
      - name: Install dependencies
        run: yarn
      - name: Build
<<<<<<< HEAD
        run: yarn build:xmtp-agents
      - name: Test client
        run: yarn test:client
        continue-on-error: true
        env:
          WALLET_KEY: ${{ secrets.WALLET_KEY }}
          ENCRYPTION_KEY: ${{ secrets.ENCRYPTION_KEY }}
      - name: Test parsing
        run: yarn test:parsing
        continue-on-error: true
        env:
          OPENAI_API_KEY: ${{ secrets.OPENAI_API_KEY }}
      - name: Test Frames
        run: yarn test:frames
      - name: Test Prompting
        continue-on-error: true
        env:
          OPENAI_API_KEY: ${{ secrets.OPENAI_API_KEY }}
        run: yarn test:prompt
      - name: Test Intent
        continue-on-error: true
        env:
          OPENAI_API_KEY: ${{ secrets.OPENAI_API_KEY }}
        run: yarn test:intent
=======
        run: yarn build
      - name: Run tests
        run: yarn test
>>>>>>> 78bc03f1
<|MERGE_RESOLUTION|>--- conflicted
+++ resolved
@@ -39,33 +39,6 @@
       - name: Install dependencies
         run: yarn
       - name: Build
-<<<<<<< HEAD
-        run: yarn build:xmtp-agents
-      - name: Test client
-        run: yarn test:client
-        continue-on-error: true
-        env:
-          WALLET_KEY: ${{ secrets.WALLET_KEY }}
-          ENCRYPTION_KEY: ${{ secrets.ENCRYPTION_KEY }}
-      - name: Test parsing
-        run: yarn test:parsing
-        continue-on-error: true
-        env:
-          OPENAI_API_KEY: ${{ secrets.OPENAI_API_KEY }}
-      - name: Test Frames
-        run: yarn test:frames
-      - name: Test Prompting
-        continue-on-error: true
-        env:
-          OPENAI_API_KEY: ${{ secrets.OPENAI_API_KEY }}
-        run: yarn test:prompt
-      - name: Test Intent
-        continue-on-error: true
-        env:
-          OPENAI_API_KEY: ${{ secrets.OPENAI_API_KEY }}
-        run: yarn test:intent
-=======
         run: yarn build
       - name: Run tests
-        run: yarn test
->>>>>>> 78bc03f1
+        run: yarn test